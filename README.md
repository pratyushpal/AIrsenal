# AIrsenal
<<<<<<< HEAD
[![Build Status](https://travis-ci.org/alan-turing-institute/AIrsenal.svg?branch=master)](https://travis-ci.org/alan-turing-institute/AIrsenal)

Machine learning Fantasy Premier League team
=======
Machine learning Fantasy Premier League team

## How to run

After cloning this repo, you can start to populate an sqlite file with historical data with:
```
cd scripts
source fill_db.sh
```

You should get a file ```/tmp/data.db```.  This will fill the database with everything up to the present date.


To stay up to date in the future, you will need to fill three tables: ```match```, ```player_score```, and ```transaction```
with more recent data, using a couple of scripts as detailed below.

To fill the match results, we will query the football-data.org API.  You need an API key for this (sign up at https://www.football-data.org/ ) - put it into a file ```data/FD_API_KEY```
Then run (from ```scripts```)
```
python fill_match_table.py --input_type api --gw_start <first_gameweek> --gw_end <last_gameweek+1>
```


Once the match data is there, you can fill the player score data by running (also from ```scripts```)
```
python python fill_playerscore_this_season.py --gw_start <first_gameweek> --gw_end <last_gameweek+1>
```

The transaction table is a bit different, as this reflects the players we are buying and selling in our own team.
As such, you will need to edit ```scripts/fill_transaction_table.py``` yourself to fill in the player_ids of players
transfered in or out, and then run the script with ```python fill_transaction_table.py```.
>>>>>>> 51af5535
<|MERGE_RESOLUTION|>--- conflicted
+++ resolved
@@ -1,9 +1,6 @@
 # AIrsenal
-<<<<<<< HEAD
 [![Build Status](https://travis-ci.org/alan-turing-institute/AIrsenal.svg?branch=master)](https://travis-ci.org/alan-turing-institute/AIrsenal)
 
-Machine learning Fantasy Premier League team
-=======
 Machine learning Fantasy Premier League team
 
 ## How to run
@@ -34,5 +31,4 @@
 
 The transaction table is a bit different, as this reflects the players we are buying and selling in our own team.
 As such, you will need to edit ```scripts/fill_transaction_table.py``` yourself to fill in the player_ids of players
-transfered in or out, and then run the script with ```python fill_transaction_table.py```.
->>>>>>> 51af5535
+transfered in or out, and then run the script with ```python fill_transaction_table.py```.